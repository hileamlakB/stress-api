import { EndpointSchema } from '../types/api';

/**
 * Service for interacting with the backend API
 */
export class ApiService {
  private static instance: ApiService;
  
  private constructor() {}

  static getInstance(): ApiService {
    if (!ApiService.instance) {
      ApiService.instance = new ApiService();
    }
    return ApiService.instance;
  }

  /**
   * Fetch API endpoints from an OpenAPI specification
   * @param targetUrl The URL of the target API
   * @returns Array of endpoints
   */
  async fetchEndpoints(targetUrl: string): Promise<EndpointSchema[]> {
    try {
      const response = await fetch('/api/openapi-endpoints', {
        method: 'POST',
        headers: {
          'Content-Type': 'application/json',
        },
        body: JSON.stringify({ target_url: targetUrl }),
      });

      if (!response.ok) {
        const errorData = await response.json();
        throw new Error(errorData.detail || 'Failed to fetch endpoints');
      }

      const data = await response.json();
      return data.endpoints;
    } catch (error) {
      console.error('Error fetching endpoints:', error);
      throw error;
    }
  }

  /**
   * Start a stress test
   * @param config Test configuration
   * @returns Test ID and other info
   */
  async startStressTest(config: any) {
    try {
      const response = await fetch('/api/advanced-test', {
        method: 'POST',
        headers: {
          'Content-Type': 'application/json',
        },
        body: JSON.stringify(config),
      });

      if (!response.ok) {
        const errorData = await response.json();
        throw new Error(errorData.detail || 'Failed to start stress test');
      }

      return await response.json();
    } catch (error) {
      console.error('Error starting stress test:', error);
      throw error;
    }
  }

  /**
   * Validate a target API
   * @param targetUrl The URL of the target API
   * @returns Validation result
   */
  async validateTarget(targetUrl: string) {
    try {
      const response = await fetch('/api/validate-target', {
        method: 'POST',
        headers: {
          'Content-Type': 'application/json',
        },
        body: JSON.stringify({ target_url: targetUrl }),
      });

      if (!response.ok) {
        const errorData = await response.json();
        throw new Error(errorData.detail || 'Failed to validate target');
      }

      return await response.json();
    } catch (error) {
      console.error('Error validating target:', error);
      throw error;
    }
  }

  /**
   * Fetch available distribution strategies
   * @returns Array of distribution strategy values
   */
  async fetchDistributionStrategies(): Promise<string[]> {
    try {
      const response = await fetch('/api/distribution-strategies', {
        method: 'GET',
        headers: {
          'Content-Type': 'application/json',
        },
      });

      if (!response.ok) {
        const errorData = await response.json();
        throw new Error(errorData.detail || 'Failed to fetch distribution strategies');
      }

      return await response.json();
    } catch (error) {
      console.error('Error fetching distribution strategies:', error);
      throw error;
    }
  }

  /**
<<<<<<< HEAD
   * Fetch distribution requirements for all strategies
   * @returns Map of strategy requirements
   */
  async fetchDistributionRequirements(): Promise<any> {
    try {
      const response = await fetch('/api/distribution-requirements', {
        method: 'GET',
        headers: {
          'Content-Type': 'application/json',
        },
=======
   * Generate test data for a specific endpoint
   * @param endpointKey The endpoint key in format "METHOD path"
   * @param endpointSchema The schema of the endpoint
   * @param sampleCount Number of samples to generate
   * @returns Generated test data samples
   */
  async generateEndpointTestData(
    endpointKey: string,
    endpointSchema: EndpointSchema,
    sampleCount: number = 1
  ) {
    try {
      const response = await fetch('/api/endpoint-test-data', {
        method: 'POST',
        headers: {
          'Content-Type': 'application/json',
        },
        body: JSON.stringify({
          endpoint_key: endpointKey,
          endpoint_schema: endpointSchema,
          sample_count: sampleCount
        }),
>>>>>>> 2c6bfa1b
      });

      if (!response.ok) {
        const errorData = await response.json();
<<<<<<< HEAD
        throw new Error(errorData.detail || 'Failed to fetch distribution requirements');
=======
        throw new Error(errorData.detail || 'Failed to generate test data');
>>>>>>> 2c6bfa1b
      }

      return await response.json();
    } catch (error) {
<<<<<<< HEAD
      console.error('Error fetching distribution requirements:', error);
=======
      console.error('Error generating endpoint test data:', error);
>>>>>>> 2c6bfa1b
      throw error;
    }
  }
}

export default ApiService.getInstance();<|MERGE_RESOLUTION|>--- conflicted
+++ resolved
@@ -122,8 +122,8 @@
     }
   }
 
+  
   /**
-<<<<<<< HEAD
    * Fetch distribution requirements for all strategies
    * @returns Map of strategy requirements
    */
@@ -134,7 +134,21 @@
         headers: {
           'Content-Type': 'application/json',
         },
-=======
+      });
+
+      if (!response.ok) {
+        const errorData = await response.json();
+        throw new Error(errorData.detail || 'Failed to fetch distribution requirements');
+      }
+
+      return await response.json();
+    } catch (error) {
+      console.error('Error fetching distribution requirements:', error);
+      throw error;
+    }
+  }
+
+  /**
    * Generate test data for a specific endpoint
    * @param endpointKey The endpoint key in format "METHOD path"
    * @param endpointSchema The schema of the endpoint
@@ -157,25 +171,16 @@
           endpoint_schema: endpointSchema,
           sample_count: sampleCount
         }),
->>>>>>> 2c6bfa1b
       });
 
       if (!response.ok) {
         const errorData = await response.json();
-<<<<<<< HEAD
-        throw new Error(errorData.detail || 'Failed to fetch distribution requirements');
-=======
         throw new Error(errorData.detail || 'Failed to generate test data');
->>>>>>> 2c6bfa1b
       }
 
       return await response.json();
     } catch (error) {
-<<<<<<< HEAD
-      console.error('Error fetching distribution requirements:', error);
-=======
       console.error('Error generating endpoint test data:', error);
->>>>>>> 2c6bfa1b
       throw error;
     }
   }
