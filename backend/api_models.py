from pydantic import BaseModel, Field, HttpUrl
from typing import List, Dict, Any, Optional, Union, Literal
from datetime import datetime
from enum import Enum

class TestStatus(str, Enum):
    PENDING = "pending"
    RUNNING = "running"
    COMPLETED = "completed"
    FAILED = "failed"
    STOPPED = "stopped"

class TargetValidationRequest(BaseModel):
    target_url: HttpUrl = Field(..., description="URL of the target API to validate")

class TargetValidationResponse(BaseModel):
    status: str = Field(..., description="Validation status (valid/invalid)")
    message: str = Field(..., description="Validation message or error details")
    openapi_available: bool = Field(default=False, description="Whether OpenAPI schema is available")

class TestConfigRequest(BaseModel):
    target_url: HttpUrl = Field(..., description="URL of the target API to test")
    concurrent_users: int = Field(..., ge=1, le=1000, description="Number of concurrent users")
    request_rate: int = Field(..., ge=1, description="Number of requests per second")
    duration: int = Field(..., ge=1, description="Test duration in seconds")
    endpoints: List[str] = Field(..., min_items=1, description="List of endpoints to test")
    headers: Optional[Dict[str, str]] = Field(default=None, description="Optional request headers")
    payload_data: Optional[Dict[str, Any]] = Field(default=None, description="Optional request payload")

class TestResponse(BaseModel):
    timestamp: datetime = Field(..., description="Timestamp of the response")
    endpoint: str = Field(..., description="Tested endpoint")
    response_time: float = Field(..., description="Response time in seconds")
    status_code: int = Field(..., description="HTTP status code")
    success: bool = Field(..., description="Whether the request was successful")
    error_message: Optional[str] = Field(default=None, description="Error message if request failed")

class TestStartResponse(BaseModel):
    test_id: str = Field(..., description="Unique identifier for the test")
    status: TestStatus = Field(..., description="Current test status")
    config: TestConfigRequest = Field(..., description="Test configuration")
    start_time: datetime = Field(..., description="Test start timestamp")

class TestResultsResponse(BaseModel):
    test_id: str = Field(..., description="Test identifier")
    status: TestStatus = Field(..., description="Current test status")
    results: List[TestResponse] = Field(default_list=[], description="List of test results")
    summary: Dict[str, Any] = Field(..., description="Test summary statistics")

class TestStopResponse(BaseModel):
    test_id: str = Field(..., description="Test identifier")
    status: TestStatus = Field(..., description="Current test status")
    stop_time: datetime = Field(..., description="Test stop timestamp")

class HealthResponse(BaseModel):
    status: str = Field(..., description="Service health status")
    timestamp: datetime = Field(..., description="Current timestamp")
    version: str = Field(..., description="API version")

class ParameterSchema(BaseModel):
    name: str = Field(..., description="Parameter name")
    location: str = Field(..., description="Parameter location (path, query, header, cookie)")
    required: bool = Field(..., description="Whether the parameter is required")
    param_schema: Dict[str, Any] = Field(..., description="Parameter schema")
    description: Optional[str] = Field(None, description="Parameter description")

class ResponseSchema(BaseModel):
    status_code: str = Field(..., description="HTTP status code")
    content_type: str = Field(..., description="Response content type")
    response_schema: Dict[str, Any] = Field(..., description="Response schema")
    description: Optional[str] = Field(None, description="Response description")

class EndpointSchema(BaseModel):
    path: str = Field(..., description="Endpoint path")
    method: str = Field(..., description="HTTP method")
    summary: str = Field(..., description="Endpoint summary")
    parameters: List[ParameterSchema] = Field(default_factory=list, description="Endpoint parameters")
    request_body: Optional[Dict[str, Any]] = Field(None, description="Request body schema")
    responses: Dict[str, ResponseSchema] = Field(default_factory=dict, description="Response schemas")
    description: Optional[str] = Field(None, description="Endpoint description")
    
    def get_parameter_description(self) -> str:
        if not self.parameters:
            return "No parameters"
        
        params = []
        for p in self.parameters:
            type_info = p.param_schema.get('type', 'any')
            if p.param_schema.get('enum'):
                type_info += f" (enum: {p.param_schema['enum']})"
            params.append(f"{p.name} ({p.location}): {type_info}{'*' if p.required else ''}")
        return "\n".join(params)
    
    def get_response_description(self) -> str:
        if not self.responses:
            return "No response schema"
        
        responses = []
        for status, response in self.responses.items():
            responses.append(f"{status}: {response.description or 'No description'}")
        return "\n".join(responses)

class OpenAPIEndpointsRequest(BaseModel):
    target_url: HttpUrl = Field(..., description="URL of the target API to analyze")

class OpenAPIEndpointsResponse(BaseModel):
    target_url: HttpUrl = Field(..., description="Target API URL")
    endpoints: List[EndpointSchema] = Field(default_factory=list, description="List of endpoints")
    timestamp: datetime = Field(default_factory=datetime.now, description="Timestamp of the analysis")

class DistributionStrategy(str, Enum):
    SEQUENTIAL = "sequential"
    INTERLEAVED = "interleaved"
    RANDOM = "random"

class DataGenerationStrategy(str, Enum):
    """Strategy for generating test data for endpoints"""
    RANDOM_EACH_TIME = "random_each_time"  # Generate new random data for each request
    CONSISTENT_RANDOM = "consistent_random"  # Use the same random data for all requests
    USER_DEFINED = "user_defined"  # Use user-defined data

class StressTestEndpointConfig(BaseModel):
    path: str = Field(..., description="Endpoint path")
    method: str = Field(..., description="HTTP method")
    weight: Optional[float] = Field(1.0, description="Weight for distribution strategies")
    custom_parameters: Optional[Dict[str, Any]] = Field(None, description="Custom parameters for this endpoint")
    data_strategy: DataGenerationStrategy = Field(
        DataGenerationStrategy.CONSISTENT_RANDOM, 
        description="Strategy for generating test data"
    )
    test_data_samples: Optional[List[Dict[str, Any]]] = Field(
        None, 
        description="Sample data to use for testing (used with CONSISTENT_RANDOM or USER_DEFINED strategies)"
    )

class StressTestConfig(BaseModel):
    target_url: HttpUrl = Field(..., description="URL of the target API to test")
    strategy: DistributionStrategy = Field(DistributionStrategy.SEQUENTIAL, description="Distribution strategy")
    max_concurrent_users: int = Field(..., ge=1, le=1000, description="Maximum number of concurrent users")
    request_rate: int = Field(..., ge=1, description="Number of requests per second")
    duration: int = Field(..., ge=1, description="Test duration in seconds")
    endpoints: List[StressTestEndpointConfig] = Field(..., min_items=1, description="List of endpoints to test")
    headers: Optional[Dict[str, str]] = Field(None, description="Optional request headers")
    use_random_session: bool = Field(False, description="Whether to use random sessions for testing")

class StressTestProgressResponse(BaseModel):
    test_id: str = Field(..., description="Unique identifier for the test")
    status: TestStatus = Field(..., description="Current test status")
    elapsed_time: float = Field(..., description="Elapsed time in seconds")
    completed_requests: int = Field(..., description="Number of completed requests")
    results_available: bool = Field(..., description="Whether partial results are available")

class EndpointResult(BaseModel):
    endpoint: str = Field(..., description="Endpoint path and method")
    concurrent_requests: int = Field(..., description="Number of concurrent requests")
    success_count: int = Field(..., description="Number of successful requests")
    failure_count: int = Field(..., description="Number of failed requests")
    avg_response_time: float = Field(..., description="Average response time in seconds")
    min_response_time: float = Field(..., description="Minimum response time in seconds")
    max_response_time: float = Field(..., description="Maximum response time in seconds")
    status_codes: Dict[str, int] = Field(default_factory=dict, description="Count of each status code")
    timestamp: datetime = Field(default_factory=datetime.now, description="Timestamp of the test")
    error_message: Optional[str] = Field(None, description="Error message if any")

class StressTestResultsResponse(BaseModel):
    test_id: str = Field(..., description="Test identifier")
    status: TestStatus = Field(..., description="Current test status")
    config: StressTestConfig = Field(..., description="Test configuration")
    start_time: datetime = Field(..., description="Test start timestamp")
    end_time: Optional[datetime] = Field(None, description="Test end timestamp")
    results: List[EndpointResult] = Field(default_factory=list, description="List of endpoint results")
    summary: Dict[str, Any] = Field(..., description="Test summary statistics")

<<<<<<< HEAD
class RequirementField(BaseModel):
    type: Literal["number", "boolean", "string", "select"] = Field(..., description="Type of the requirement field")
    label: str = Field(..., description="Human-readable label for the field")
    description: str = Field(..., description="Description of what this field does")
    default_value: Any = Field(..., description="Default value for the field")
    required: bool = Field(True, description="Whether this field is required")
    options: Optional[List[str]] = Field(None, description="Options for select type")
    min: Optional[float] = Field(None, description="Minimum value for number type")
    max: Optional[float] = Field(None, description="Maximum value for number type")

class EndpointRequirement(BaseModel):
    type: Literal["percentage", "rate", "weight"] = Field(..., description="Type of endpoint-specific requirement")
    description: str = Field(..., description="Description of the endpoint requirement")
    must_total: Optional[int] = Field(None, description="Total value that all endpoints must sum to, if applicable")
    default_distribution: Literal["even", "weighted", "custom"] = Field("even", description="Default distribution method")

class StrategyRequirements(BaseModel):
    name: str = Field(..., description="Display name of the strategy")
    description: str = Field(..., description="Description of what the strategy does")
    general_requirements: Dict[str, RequirementField] = Field(default_factory=dict, description="General requirements for the strategy")
    endpoint_specific_requirements: bool = Field(False, description="Whether this strategy needs per-endpoint configuration")
    endpoint_requirements: Optional[EndpointRequirement] = Field(None, description="Requirements for each endpoint, if needed")

class DistributionRequirementsResponse(BaseModel):
    strategies: Dict[str, StrategyRequirements] = Field(..., description="Requirements for each distribution strategy")
=======
class DataGenerationRequest(BaseModel):
    schema_type: str = Field(..., description="Schema type (string, integer, number, boolean, object, array)")
    schema_format: Optional[str] = Field(None, description="Schema format (e.g., email, date, uri)")
    schema: Optional[Dict[str, Any]] = Field(None, description="Full schema definition for complex types")
    enum: Optional[List[Any]] = Field(None, description="Enum values if applicable")
    count: Optional[int] = Field(1, ge=1, le=100, description="Number of data samples to generate")

class DataGenerationResponse(BaseModel):
    generated_data: Any = Field(..., description="Generated data based on the provided schema")
    count: int = Field(..., description="Number of data samples generated")
    schema_type: str = Field(..., description="Schema type that was used")
    timestamp: datetime = Field(default_factory=datetime.now, description="Timestamp of generation")

class EndpointDataGenerationRequest(BaseModel):
    endpoint_schema: EndpointSchema = Field(..., description="Schema of the endpoint to generate data for")
    include_headers: bool = Field(True, description="Whether to include header parameters")
    include_query: bool = Field(True, description="Whether to include query parameters")
    include_path: bool = Field(True, description="Whether to include path parameters") 
    include_body: bool = Field(True, description="Whether to include request body")
    count: Optional[int] = Field(1, ge=1, le=10, description="Number of data samples to generate")

class EndpointTestDataRequest(BaseModel):
    """Request to generate test data for an endpoint in a specific format for the frontend"""
    endpoint_key: str = Field(..., description="Endpoint key in format 'METHOD path'")
    endpoint_schema: EndpointSchema = Field(..., description="Schema of the endpoint")
    sample_count: int = Field(1, ge=1, le=20, description="Number of data samples to generate")

class EndpointTestDataResponse(BaseModel):
    """Response containing test data for an endpoint"""
    endpoint_key: str = Field(..., description="Endpoint key in format 'METHOD path'")
    data_samples: List[Dict[str, Any]] = Field(..., description="Generated data samples for the endpoint")
    timestamp: datetime = Field(default_factory=datetime.now, description="Timestamp of generation")

class TestScenarioGenerationRequest(BaseModel):
    target_url: HttpUrl = Field(..., description="URL of the target API")
    endpoints: List[EndpointSchema] = Field(..., description="List of endpoints to generate scenarios for")
    scenario_count: int = Field(1, ge=1, le=5, description="Number of test scenarios to generate")
    include_dependencies: bool = Field(True, description="Whether to include dependency relationships between endpoints")
    include_workflows: bool = Field(True, description="Whether to generate workflow sequences for common user journeys")
    
class TestScenario(BaseModel):
    name: str = Field(..., description="Descriptive name for the scenario")
    description: str = Field(..., description="Description of what this scenario tests")
    endpoints: List[Dict[str, Any]] = Field(..., description="Endpoints involved with sample data")
    dependencies: Optional[List[Dict[str, Any]]] = Field(None, description="Dependencies between endpoints")
    workflow: Optional[List[str]] = Field(None, description="Suggested execution order")
>>>>>>> 2c6bfa1b
<|MERGE_RESOLUTION|>--- conflicted
+++ resolved
@@ -171,33 +171,6 @@
     results: List[EndpointResult] = Field(default_factory=list, description="List of endpoint results")
     summary: Dict[str, Any] = Field(..., description="Test summary statistics")
 
-<<<<<<< HEAD
-class RequirementField(BaseModel):
-    type: Literal["number", "boolean", "string", "select"] = Field(..., description="Type of the requirement field")
-    label: str = Field(..., description="Human-readable label for the field")
-    description: str = Field(..., description="Description of what this field does")
-    default_value: Any = Field(..., description="Default value for the field")
-    required: bool = Field(True, description="Whether this field is required")
-    options: Optional[List[str]] = Field(None, description="Options for select type")
-    min: Optional[float] = Field(None, description="Minimum value for number type")
-    max: Optional[float] = Field(None, description="Maximum value for number type")
-
-class EndpointRequirement(BaseModel):
-    type: Literal["percentage", "rate", "weight"] = Field(..., description="Type of endpoint-specific requirement")
-    description: str = Field(..., description="Description of the endpoint requirement")
-    must_total: Optional[int] = Field(None, description="Total value that all endpoints must sum to, if applicable")
-    default_distribution: Literal["even", "weighted", "custom"] = Field("even", description="Default distribution method")
-
-class StrategyRequirements(BaseModel):
-    name: str = Field(..., description="Display name of the strategy")
-    description: str = Field(..., description="Description of what the strategy does")
-    general_requirements: Dict[str, RequirementField] = Field(default_factory=dict, description="General requirements for the strategy")
-    endpoint_specific_requirements: bool = Field(False, description="Whether this strategy needs per-endpoint configuration")
-    endpoint_requirements: Optional[EndpointRequirement] = Field(None, description="Requirements for each endpoint, if needed")
-
-class DistributionRequirementsResponse(BaseModel):
-    strategies: Dict[str, StrategyRequirements] = Field(..., description="Requirements for each distribution strategy")
-=======
 class DataGenerationRequest(BaseModel):
     schema_type: str = Field(..., description="Schema type (string, integer, number, boolean, object, array)")
     schema_format: Optional[str] = Field(None, description="Schema format (e.g., email, date, uri)")
@@ -244,4 +217,30 @@
     endpoints: List[Dict[str, Any]] = Field(..., description="Endpoints involved with sample data")
     dependencies: Optional[List[Dict[str, Any]]] = Field(None, description="Dependencies between endpoints")
     workflow: Optional[List[str]] = Field(None, description="Suggested execution order")
->>>>>>> 2c6bfa1b
+
+
+class RequirementField(BaseModel):
+    type: Literal["number", "boolean", "string", "select"] = Field(..., description="Type of the requirement field")
+    label: str = Field(..., description="Human-readable label for the field")
+    description: str = Field(..., description="Description of what this field does")
+    default_value: Any = Field(..., description="Default value for the field")
+    required: bool = Field(True, description="Whether this field is required")
+    options: Optional[List[str]] = Field(None, description="Options for select type")
+    min: Optional[float] = Field(None, description="Minimum value for number type")
+    max: Optional[float] = Field(None, description="Maximum value for number type")
+
+class EndpointRequirement(BaseModel):
+    type: Literal["percentage", "rate", "weight"] = Field(..., description="Type of endpoint-specific requirement")
+    description: str = Field(..., description="Description of the endpoint requirement")
+    must_total: Optional[int] = Field(None, description="Total value that all endpoints must sum to, if applicable")
+    default_distribution: Literal["even", "weighted", "custom"] = Field("even", description="Default distribution method")
+
+class StrategyRequirements(BaseModel):
+    name: str = Field(..., description="Display name of the strategy")
+    description: str = Field(..., description="Description of what the strategy does")
+    general_requirements: Dict[str, RequirementField] = Field(default_factory=dict, description="General requirements for the strategy")
+    endpoint_specific_requirements: bool = Field(False, description="Whether this strategy needs per-endpoint configuration")
+    endpoint_requirements: Optional[EndpointRequirement] = Field(None, description="Requirements for each endpoint, if needed")
+
+class DistributionRequirementsResponse(BaseModel):
+    strategies: Dict[str, StrategyRequirements] = Field(..., description="Requirements for each distribution strategy")